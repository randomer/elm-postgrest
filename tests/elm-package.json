{
    "version": "1.0.0",
    "summary": "Sample Elm Test",
    "repository": "https://github.com/user/project.git",
    "license": "BSD-3-Clause",
    "source-directories": [
        ".",
        "../src"
    ],
    "exposed-modules": [],
    "dependencies": {
<<<<<<< HEAD
        "elm-community/elm-test": "3.0.0 <= v < 4.0.0",
        "elm-lang/core": "5.0.0 <= v < 6.0.0",
        "elm-lang/http": "1.0.0 <= v < 2.0.0",
        "rtfeldman/html-test-runner": "2.0.0 <= v < 3.0.0",
=======
        "elm-community/json-extra": "2.0.0 <= v < 3.0.0",
        "elm-lang/html": "2.0.0 <= v < 3.0.0",
        "mgold/elm-random-pcg": "4.0.2 <= v < 5.0.0",
        "elm-lang/core": "5.0.0 <= v < 6.0.0",
        "elm-community/elm-test": "3.0.0 <= v < 4.0.0",
>>>>>>> b1e257f6
        "rtfeldman/node-test-runner": "3.0.0 <= v < 4.0.0"
    },
    "elm-version": "0.18.0 <= v < 0.19.0"
}<|MERGE_RESOLUTION|>--- conflicted
+++ resolved
@@ -9,18 +9,11 @@
     ],
     "exposed-modules": [],
     "dependencies": {
-<<<<<<< HEAD
-        "elm-community/elm-test": "3.0.0 <= v < 4.0.0",
-        "elm-lang/core": "5.0.0 <= v < 6.0.0",
-        "elm-lang/http": "1.0.0 <= v < 2.0.0",
-        "rtfeldman/html-test-runner": "2.0.0 <= v < 3.0.0",
-=======
         "elm-community/json-extra": "2.0.0 <= v < 3.0.0",
         "elm-lang/html": "2.0.0 <= v < 3.0.0",
         "mgold/elm-random-pcg": "4.0.2 <= v < 5.0.0",
         "elm-lang/core": "5.0.0 <= v < 6.0.0",
         "elm-community/elm-test": "3.0.0 <= v < 4.0.0",
->>>>>>> b1e257f6
         "rtfeldman/node-test-runner": "3.0.0 <= v < 4.0.0"
     },
     "elm-version": "0.18.0 <= v < 0.19.0"
