--- conflicted
+++ resolved
@@ -1,21 +1,11 @@
 module Main exposing (..)
 
-<<<<<<< HEAD
-import Test exposing (..)
-import Test.Runner.Html
-import Fuzz exposing (..)
-import Expect
-import PostgRest as PG
-
-
-=======
 import Tests
 import Test.Runner.Node exposing (run, TestProgram)
 import Json.Encode exposing (Value)
 
 
 main : TestProgram
->>>>>>> b1e257f6
 main =
     [ tests
     ]
